#!/usr/bin/env python3
# -*- coding: utf8 -*-

import sys
import os
import re
import json
import shlex
import urllib.request
import codecs

reader = codecs.getreader("utf-8")
return_code = 0


# ############################################################################
#   Utilities
# ############################################################################

# Taken from https://stackoverflow.com/a/49518779
def check_for_duplicate_keys(ordered_pairs):
    dict_out = {}
    for key, val in ordered_pairs:
        if key in dict_out:
            print_warning("Duplicated key '%s' in %s" % (key, ordered_pairs))
        else:
            dict_out[key] = val
    return dict_out


class c:
    HEADER = '\033[94m'
    OKBLUE = '\033[94m'
    OKGREEN = '\033[92m'
    WARNING = '\033[93m'
    MAYBE_FAIL = '\033[96m'
    FAIL = '\033[91m'
    END = '\033[0m'
    BOLD = '\033[1m'
    UNDERLINE = '\033[4m'


def header(app):
    print("""
    [{header}{bold}YunoHost App Package Linter{end}]

 App packaging documentation - https://yunohost.org/#/packaging_apps
 App package example         - https://github.com/YunoHost/example_ynh
 Official helpers            - https://yunohost.org/#/packaging_apps_helpers_en
 Experimental helpers        - https://github.com/YunoHost-Apps/Experimental_helpers

    Analyzing package {header}{app}{end}"""
    .format(header=c.HEADER, bold=c.BOLD, end=c.END, app=app))


def print_header(str):
    print("\n [" + c.BOLD + c.HEADER + str.title() + c.END + "]\n")


def print_right(str):
    print(c.OKGREEN + "✔", str, c.END)


def print_warning(str):
    print(c.WARNING + "!", str, c.END)


def print_error(str, reliable=True):
    if reliable:
        global return_code
        return_code = 1
        print(c.FAIL + "✘", str, c.END)
    else:
        print(c.MAYBE_FAIL + "?", str, c.END)


def urlopen(url):
    try:
        conn = urllib.request.urlopen(url)
    except urllib.error.HTTPError as e:
        return {'content': '', 'code': e.code}
    except urllib.error.URLError as e:
        print('URLError')
    return {'content': conn.read().decode('UTF8'), 'code': 200}


def file_exists(file_path):
    return os.path.isfile(file_path) and os.stat(file_path).st_size > 0


# ############################################################################
#   Actual high-level checks
# ############################################################################

class App():

    def __init__(self, path):

        print_header("LOADING APP")
        self.path = path

        scripts = ["install", "remove", "upgrade", "backup", "restore"]
        self.scripts = {f: Script(self.path, f) for f in scripts}

    def analyze(self):

        self.misc_file_checks()
        self.check_helper_consistency()
        self.check_source_management()
        self.check_manifest()

        # Copypasta of lines from __init__ instead of using
        # self.script.values() because dict are unordered until python 3.7
        scripts = ["install", "remove", "upgrade", "backup", "restore"]
        for script in [self.scripts[s] for s in scripts]:
            if script.exists:
                script.analyze()

    def misc_file_checks(self):

        print_header("MISC FILE CHECKS")

        #
        # Check for recommended and mandatory files
        #

        filenames = ("manifest.json", "LICENSE", "README.md",
                     "scripts/install", "scripts/remove",
                     "scripts/upgrade",
                     "scripts/backup", "scripts/restore")
        non_mandatory = ("script/backup", "script/restore")

        for filename in filenames:
            if file_exists(self.path + "/" + filename):
                continue
            elif filename in non_mandatory:
                print_warning("Consider adding a file %s" % filename)
            else:
                print_error("File %s is mandatory" % filename)

        #
        # Deprecated php-fpm.ini thing
        #

        if file_exists(self.path + "/conf/php-fpm.ini"):
            print_warning(
                "Using a separate php-fpm.ini file is deprecated. "
                "Please merge your php-fpm directives directly in the pool file. "
                "(c.f. https://github.com/YunoHost-Apps/nextcloud_ynh/issues/138 )"
            )

        #
        # Analyze nginx conf
        # - Deprecated usage of 'add_header' in nginx conf
        # - Spot path traversal issue vulnerability
        #

        for filename in os.listdir(self.path + "/conf"):
<<<<<<< HEAD
            # Ignore subdirs or filename not containing nginx in the name
=======
>>>>>>> f0b497d9
            if not os.path.isfile(self.path + "/conf/" + filename) or "nginx" not in filename:
                continue

            #
            # 'add_header' usage
            #
            content = open(self.path + "/conf/" + filename).read()
            if "location" in content and "add_header" in content:
                print_warning(
                    "Do not use 'add_header' in the nginx conf. Use 'more_set_headers' instead. "
                    "(See https://www.peterbe.com/plog/be-very-careful-with-your-add_header-in-nginx "
                    "and https://github.com/openresty/headers-more-nginx-module#more_set_headers )"
                )

            #
            # Path traversal issues
            #
            lines = open(self.path + "/conf/" + filename).readlines()
            lines = [line.strip() for line in lines if not line.strip().startswith("#")]
            # Let's find the first location line
            location_line = None
            path_traversal_vulnerable = False
            lines_iter = lines.__iter__()
            for line in lines_iter:
                if line.startswith("location"):
                    location_line = line.split()
                    break
            # Look at the next lines for an 'alias' directive
            if location_line is not None:
                for line in lines_iter:
                    if line.startswith("location"):
                        # Entering a new location block ... abort here
                        # and assume there's no alias block later...
                        break
                    if line.startswith("alias"):
                        # We should definitely check for path traversal issue
                        # Does the location target ends with / ?
                        target = location_line[-2] if location_line[-1] == "{" else location_line[-1]
                        if not target.endswith("/"):
                            path_traversal_vulnerable = True
                        break
            if path_traversal_vulnerable:
                print_warning(
                    "The nginx configuration appears vulnerable to path traversal as explained in "
                    "https://www.acunetix.com/vulnerabilities/web/path-traversal-via-misconfigured-nginx-alias/\n"
                    "To fix it, look at the first lines of the nginx conf of the example app : "
                    "https://github.com/YunoHost/example_ynh/blob/master/conf/nginx.conf"
                )

    def check_helper_consistency(self):
        """
        check if ynh_install_app_dependencies is present in install/upgrade/restore
        so dependencies are up to date after restoration or upgrade
        """

        install_script = self.scripts["install"]
        if install_script.exists:
            if install_script.contains("ynh_install_app_dependencies"):
                for name in ["upgrade", "restore"]:
                    if self.scripts[name].exists and not self.scripts[name].contains("ynh_install_app_dependencies"):
                        print_warning("ynh_install_app_dependencies should also be in %s script" % name)

            if install_script.contains("yunohost service add"):
                if self.scripts["remove"].exists and not self.scripts["remove"].contains("yunohost service remove"):
                    print_error(
                        "You used 'yunohost service add' in the install script, "
                        "but not 'yunohost service remove' in the remove script."
                    )

    def check_source_management(self):
        print_header("SOURCES MANAGEMENT")
        DIR = os.path.join(self.path, "sources")
        # Check if there is more than six files on 'sources' folder
        if os.path.exists(os.path.join(self.path, "sources")) \
           and len([name for name in os.listdir(DIR) if os.path.isfile(os.path.join(DIR, name))]) > 5:
            print_warning(
                "[YEP-3.3] Upstream app sources shouldn't be stored in this 'sources' folder of this git repository as a copy/paste\n"
                "During installation, the package should download sources from upstream via 'ynh_setup_source'.\n"
                "See the helper documentation. "
                "Original discussion happened here : "
                "https://github.com/YunoHost/issues/issues/201#issuecomment-391549262"
            )

    def check_manifest(self):
        manifest = os.path.join(self.path, 'manifest.json')
        if not os.path.exists(manifest):
            return
        print_header("MANIFEST")
        """
        Check if there is no comma syntax issue
        """

        try:
            with open(manifest, encoding='utf-8') as data_file:
                manifest = json.loads(data_file.read(), object_pairs_hook=check_for_duplicate_keys)
        except:
            print_error("[YEP-2.1] Syntax (comma) or encoding issue with manifest.json. Can't check file.")

        fields = ("name", "id", "packaging_format", "description", "url", "version",
                  "license", "maintainer", "requirements", "multi_instance",
                  "services", "arguments")

        for field in fields:
            if field not in manifest:
                print_warning("[YEP-2.1] \"" + field + "\" field is missing")

        """
        Check values in keys
        """

        if "packaging_format" not in manifest:
            print_error("[YEP-2.1] \"packaging_format\" key is missing")
        elif not isinstance(manifest["packaging_format"], int):
            print_error("[YEP-2.1] \"packaging_format\": value isn't an integer type")
        elif manifest["packaging_format"] != 1:
            print_error("[YEP-2.1] \"packaging_format\" field: current format value is '1'")

        # YEP 1.1 Name is app
        if "id" in manifest:
            if not re.match('^[a-z1-9]((_|-)?[a-z1-9])+$', manifest["id"]):
                print_error("[YEP-1.1] 'id' field '%s' should respect this regex '^[a-z1-9]((_|-)?[a-z1-9])+$'")

        if "name" in manifest:
            if len(manifest["name"]) > 22:
                print_warning(
                    "[YEP-1.1] The 'name' field shouldn't be too long to be able to be with one line in the app list. "
                    "The most current bigger name is actually compound of 22 characters."
                )

        # YEP 1.2 Put the app in a weel known repo
        if "id" in manifest:
            official_list_url = "https://raw.githubusercontent.com/YunoHost/apps/master/official.json"
            official_list = json.loads(urlopen(official_list_url)['content'])
            community_list_url = "https://raw.githubusercontent.com/YunoHost/apps/master/community.json"
            community_list = json.loads(urlopen(community_list_url)['content'])
            if manifest["id"] not in official_list and manifest["id"] not in community_list:
                print_warning("[YEP-1.2] This app is not registered in official or community applications")

        # YEP 1.3 License
        def license_mentionned_in_readme(path):
            readme_path = os.path.join(path, 'README.md')
            if os.path.isfile(readme_path):
                return "LICENSE" in open(readme_path).read()
            return False

        if "license" in manifest:
            for license in manifest['license'].replace('&', ',').split(','):
                code_license = '<code property="spdx:licenseId">' + license + '</code>'
                link = "https://spdx.org/licenses/"
                if license == "nonfree":
                    print_warning("[YEP-1.3] The correct value for non free license in license field is 'non-free' and not 'nonfree'")
                    license = "non-free"
                if license in ["free", "non-free", "dep-non-free"]:
                    if not license_mentionned_in_readme(self.path):
                        print_warning(
                            "[YEP-1.3] The use of '%s' in license field implies "
                            " to write something about the license in your README.md" % (license)
                        )
                    if license in ["non-free", "dep-non-free"]:
                        print_warning(
                            "[YEP-1.3] 'non-free' apps can't be officialized. "
                            " Their integration is still being discussed, especially for apps with non-free dependencies"
                        )
                elif code_license not in urlopen(link)['content']:
                    print_warning(
                        "[YEP-1.3] The license '%s' is not registered in https://spdx.org/licenses/ . "
                        "It can be a typo error. If not, you should replace it by 'free' "
                        "or 'non-free' and give some explanations in the README.md." % (license)
                    )

        # YEP 1.4 Inform if we continue to maintain the app
        # YEP 1.5 Update regularly the app status
        # YEP 1.6 Check regularly the evolution of the upstream

        # YEP 1.7 - Add an app to the YunoHost-Apps organization
        if "id" in manifest:
            repo = "https://github.com/YunoHost-Apps/%s_ynh" % (manifest["id"])
            is_not_added_to_org =  urlopen(repo)['code'] == 404

            if is_not_added_to_org:
                print_warning("[YEP-1.7] You should add your app in the YunoHost-Apps organisation.")

        # YEP 1.8 Publish test request
        # YEP 1.9 Document app
        if "description" in manifest:
            descr = manifest["description"]
            if isinstance(descr, dict):
                descr = descr.get("en", None)

            if descr is None or descr == "" or descr == manifest.get("name", None):
                print_warning(
                    "[YEP-1.9] You should write a good description of the app, "
                    "at least in english (1 line is enough)."
                )

            elif "for yunohost" in descr.lower():
                print_warning(
                    "[YEP-1.9] The 'description' should explain what the app actually does. "
                    "No need to say that it is 'for YunoHost' - this is a YunoHost app "
                    "so of course we know it is for YunoHost ;-)."
                )

        # TODO test a specific template in README.md

        # YEP 1.10 Garder un historique de version propre

        # YEP 1.11 Cancelled

        # YEP 2.1
        if "multi_instance" in manifest and manifest["multi_instance"] != 1 and manifest["multi_instance"] != 0:
            print_error(
                "[YEP-2.1] \"multi_instance\" field must be boolean type values 'true' or 'false' and not string type")

        if "services" in manifest and self.scripts["install"].exists:

            known_services = ("nginx", "mysql", "uwsgi", "metronome",
                              "php5-fpm", "php7.0-fpm", "php-fpm",
                              "postfix", "dovecot", "rspamd")

            for service in manifest["services"]:
                if service not in known_services:
                    if not self.scripts["install"].contains("yunohost service add %s" % service):
                        print_error("[YEP-2.1?] " + service + " service not installed by the install file but present in the manifest")

        if "install" in manifest["arguments"]:

            recognized_types = ("domain", "path", "boolean", "app", "password", "user", "string")

            for argument in manifest["arguments"]["install"]:
                if "type" not in argument.keys():
                    print_warning(
                        "[YEP-2.1] You should specify the type of the argument '%s'. "
                        "You can use : %s." % (argument["name"], ', '.join(recognized_types))
                    )
                elif argument["type"] not in recognized_types:
                    print_warning(
                        "[YEP-2.1] The type '%s' for argument '%s' is not recognized... "
                        "it probably doesn't behave as you expect ? Choose among those instead : %s" % (argument["type"], argument["name"], ', '.join(recognized_types))
                    )

                if "choices" in argument.keys():
                    choices = [c.lower() for c in argument["choices"]]
                    if len(choices) == 2:
                        if ("true" in choices and "false" in choices) or ("yes" in choices and "no" in choices):
                            print_warning(
                                "Argument %s : you might want to simply use a boolean-type argument. "
                                "No need to specify the choices list yourself." % argument["name"]
                            )

                if argument["name"] == "is_public" and "help" not in argument.keys():
                    print_warning(
                        "Consider adding an 'help' key for argument 'is_public' "
                        "to explain to the user what it means for *this* app "
                        "to be public or private :\n"
                        '    "help": {\n'
                        '       "en": "Some explanation"\n'
                        '    }')


        if "url" in manifest and manifest["url"].endswith("_ynh"):
            print_warning(
                "'url' is not meant to be the url of the yunohost package, "
                "but rather the website or repo of the upstream app itself..."
            )

        yunohost_version_req = manifest.get("requirements", {}).get("yunohost", None)
        if yunohost_version_req:
            major_version = yunohost_version_req.split()[-1]
            if major_version.startswith("2"):
                print_warning(
                    "YunoHost version requirement is still 2.x ... Good job if "
                    "it does still work on Jessie !... But are you really sure "
                    "about that ;) ? be careful that many new helpers you might "
                    "already be playing with are only available on 3.x..."
                )



class Script():

    def __init__(self, app_path, name):
        self.name = name
        self.path = app_path + "/scripts/" + name
        self.exists = file_exists(self.path)
        if not self.exists:
            return
        self.lines = list(self.read_file())

    def read_file(self):
        with open(self.path) as f:
            lines = f.readlines()

        # Remove trailing spaces, empty lines and comment lines
        lines = [line.strip() for line in lines]
        lines = [line for line in lines if line and not line.startswith('#')]

        # Merge lines when ending with \
        lines = '\n'.join(lines).replace("\\\n", "").split("\n")

        for line in lines:

            try:
                line = shlex.split(line, True)
                yield line
            except Exception as e:
                print_warning("%s : Could not parse this line (%s) : %s" % (self.path, e, line))

    def contains(self, command):
        """
        Iterate on lines to check if command is contained in line

        For instance, "app setting" is contained in "yunohost app setting $app ..."
        """
        return any(command in line
                   for line in [' '.join(line) for line in self.lines])

    def analyze(self):

        print_header(self.name.upper() + " SCRIPT")

        self.check_verifications_done_before_modifying_system()
        self.check_set_usage()
        self.check_helper_usage_dependencies()
        self.check_deprecated_practices()
        self.check_source_common()

    def check_verifications_done_before_modifying_system(self):
        """
        Check if verifications are done before modifying the system
        """

        if not self.contains("ynh_die") and not self.contains("exit"):
            return

        # FIXME : this really looks like a very small subset of command that
        # can be used ... also packagers are not supposed to use apt or service
        # anymore ...
        modifying_cmds = ("cp", "mkdir", "rm", "chown", "chmod", "apt-get", "apt",
                          "service", "find", "sed", "mysql", "swapon", "mount",
                          "dd", "mkswap", "useradd")
        cmds_before_exit = []
        for cmd in self.lines:
            cmd = " ".join(cmd)

            if "ynh_die" in cmd or "exit" in cmd:
                break
            cmds_before_exit.append(cmd)

        for modifying_cmd in modifying_cmds:
            if any(modifying_cmd in cmd for cmd in cmds_before_exit):
                print_error(
                    "[YEP-2.4] 'ynh_die' or 'exit' command is executed with system modification before (cmd '%s').\n"
                    "This system modification is an issue if a verification exit the script.\n"
                    "You should move this verification before any system modification." % modifying_cmd, False
                )
                return

    def check_set_usage(self):
        present = False

        if self.name in ["backup", "remove"]:
            present = self.contains("ynh_abort_if_errors") or self.contains("set -eu")
        else:
            present = self.contains("ynh_abort_if_errors")

        if self.name == "remove":
            # Remove script shouldn't use set -eu or ynh_abort_if_errors
            if present:
                print_error(
                    "[YEP-2.4] set -eu or ynh_abort_if_errors is present. "
                    "If there is a crash, it could put yunohost system in "
                    "a broken state. For details, look at "
                    "https://github.com/YunoHost/issues/issues/419"
                )
        elif not present:
            print_error(
                "[YEP-2.4] ynh_abort_if_errors is missing. For details, "
                "look at https://github.com/YunoHost/issues/issues/419"
            )

    def check_helper_usage_dependencies(self):
        """
        Detect usage of ynh_package_* & apt-get *
        and suggest herlpers ynh_install_app_dependencies and ynh_remove_app_dependencies
        """

        if self.contains("ynh_package_install") or self.contains("apt-get install"):
            print_warning(
                "You should not use `ynh_package_install` or `apt-get install`, "
                "use `ynh_install_app_dependencies` instead"
            )

        if self.contains("ynh_package_remove") or self.contains("apt-get remove"):
            print_warning(
                "You should not use `ynh_package_remove` or `apt-get remove`, "
                "use `ynh_remove_app_dependencies` instead"
            )

    def check_deprecated_practices(self):

        if self.contains("yunohost app setting"):
            print_warning("'yunohost app setting' shouldn't be used directly. Please use 'ynh_app_setting_(set,get,delete)' instead.")
        if self.contains("yunohost app checkurl"):
            print_warning("'yunohost app checkurl' is deprecated. Please use 'ynh_webpath_register' instead.")
        if self.contains("yunohost app checkport"):
            print_warning("'yunohost app checkport' is deprecated. Please use 'ynh_find_port' instead.")
        if self.contains("yunohost app initdb"):
            print_warning("'yunohost app initdb' is deprecated. Please use 'ynh_mysql_setup_db' instead.")
        if self.contains("exit"):
            print_warning("'exit' command shouldn't be used. Please use 'ynh_die' instead.")

        if self.contains("rm -rf"):
            print_error("[YEP-2.12] You should avoid using 'rm -rf', please use 'ynh_secure_remove' instead")
        if self.contains("sed -i"):
            print_warning("[YEP-2.12] You should avoid using 'sed -i', please use 'ynh_replace_string' instead")
        if self.contains("sudo"):
            print_warning(
                "[YEP-2.12] You should not need to use 'sudo', the script is being run as root. "
                "(If you need to run a command using a specific user, use 'ynh_exec_as')"
            )

        if self.contains("dd if=/dev/urandom") or self.contains("openssl rand"):
            print_warning(
                "Instead of 'dd if=/dev/urandom' or 'openssl rand', "
                "you might want to use ynh_string_random"
            )

        if self.contains("systemctl restart nginx") or self.contains("service nginx restart"):
            print_error(
                "Restarting nginx is quite dangerous (especially for web installs) "
                "and should be avoided at all cost. Use 'reload' instead."
            )

        if self.name == "install" and not self.contains("ynh_print_info") and not self.contains("ynh_script_progression"):
            print_warning(
                "Please add a few messages for the user, to explain what is going on "
                "(in friendly, not-too-technical terms) during the installation. "
                "You can use 'ynh_print_info' or 'ynh_script_progression' for this."
            )

    def check_source_common(self):

        if self.name in ["backup", "restore"]:
            if self.contains("source _common.sh") or self.contains("source ./_common.sh"):
                print_error("In the context of backup and restore script, you should load _common.sh with \"source ../settings/scripts/_common.sh\"")


def main():
    if len(sys.argv) != 2:
        print("Give one app package path.")
        exit()

    app_path = sys.argv[1]
    header(app_path)
    App(app_path).analyze()

    sys.exit(return_code)


if __name__ == '__main__':
    main()<|MERGE_RESOLUTION|>--- conflicted
+++ resolved
@@ -156,10 +156,7 @@
         #
 
         for filename in os.listdir(self.path + "/conf"):
-<<<<<<< HEAD
             # Ignore subdirs or filename not containing nginx in the name
-=======
->>>>>>> f0b497d9
             if not os.path.isfile(self.path + "/conf/" + filename) or "nginx" not in filename:
                 continue
 
