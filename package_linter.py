--- conflicted
+++ resolved
@@ -1575,25 +1575,8 @@
                     yield Warning("Can't open/read %s: %s" % (os.path.join(path, filename), e))
                     return
 
-<<<<<<< HEAD
             for number, line in enumerate(content.split("\n"), 1):
                 comment = ("#", "//", ";", "/**", "*")
-                if (
-                    ( "0.0.0.0" in line or "::" in line )
-                    and not line.strip().startswith(comment)
-                ):
-                    for ip in re.split("[ \t,='\"(){}\[\]]", line):
-                        if ip == "::" or ip.startswith("0.0.0.0"):
-                            yield Info(
-                                f"{filename}:{number}: Binding to '0.0.0.0' or '::' can result "
-                                "in a security issue as the reverse proxy and the SSO can be "
-                                "bypassed by knowing a public IP (typically an IPv6) and the "
-                                "app port. lease be sure that this behavior is intentional. "
-                                "Maybe use '127.0.0.1' or '::1' instead."
-                            )
-=======
-                for number, line in enumerate(content.split("\n"), 1):
-                    comment = ("#", "//", ";")
                     if (
                         ( "0.0.0.0" in line or "::" in line )
                         and not line.strip().startswith(comment)
@@ -1608,7 +1591,6 @@
                                     "Please be sure that this behavior is intentional. "
                                     "Maybe use '127.0.0.1' or '::1' instead."
                                 )
->>>>>>> 20a7c8ea
 
 #############################################
 #   __  __             _  __          _     #
