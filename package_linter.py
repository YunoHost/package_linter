--- conflicted
+++ resolved
@@ -273,7 +273,6 @@
 
     if "install" in manifest["arguments"]:
 
-<<<<<<< HEAD
         recognized_types = ("domain", "path", "boolean", "app", "password", "user", "string")
 
         for argument in manifest["arguments"]["install"]:
@@ -288,14 +287,6 @@
                     if ("true" in choices and "false" in choices) or ("yes" in choices and "no" in choices):
                         print_warning("Argument %s : you might want to simply use a boolean-type argument. No need to specify the choices list yourself." % argument["name"])
 
-
-=======
-        for nbr, typ in enumerate(types):
-            for install_arg in manifest["arguments"]["install"]:
-                if typ == install_arg["name"]:
-                    if "type" not in install_arg:
-                        print_error("[YEP-2.1] You should specify the type of the key with %s" % (typ))
->>>>>>> 5cd4275f
 
     if "url" in manifest and manifest["url"].endswith("_ynh"):
         print_warning("'url' is not meant to be the url of the yunohost package, but rather the website or repo of the upstream app itself...")
